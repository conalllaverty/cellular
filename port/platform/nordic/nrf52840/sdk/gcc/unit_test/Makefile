--- conflicted
+++ resolved
@@ -1,12 +1,8 @@
 PROJECT_NAME     := cellular_pca10056
 TARGETS          := nrf52840_xxaa
-<<<<<<< HEAD
-override OUTPUT_DIRECTORY := _build
-=======
 OUTPUT_DIRECTORY := _build
 UNITY_PATH := ../../../../../../../../Unity
 NRF5_PATH := ../../../../../../../../nrf5
->>>>>>> 77855176
 
 $(info    OUTPUT_DIRECTORY will be "$(OUTPUT_DIRECTORY)")
 $(info    UNITY_PATH will be "$(UNITY_PATH)")
@@ -212,4 +208,9 @@
 	nrfjprog -f nrf52 --program $(OUTPUT_DIRECTORY)/nrf52840_xxaa.hex --chiperase --verify -r
 
 erase:
-	nrfjprog -f nrf52 --chiperase+	nrfjprog -f nrf52 --chiperase
+
+SDK_CONFIG_FILE := ../../../cfg/sdk_config.h
+CMSIS_CONFIG_TOOL := $(NRF5_PATH)/external_tools/cmsisconfig/CMSIS_Configuration_Wizard.jar
+sdk_config:
+	java -jar $(CMSIS_CONFIG_TOOL) $(SDK_CONFIG_FILE)